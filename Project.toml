name = "SymbolicRegression"
uuid = "8254be44-1295-4e6a-a16d-46603ac705cb"
authors = ["MilesCranmer <miles.cranmer@gmail.com>"]
version = "0.7.0"

[deps]
Distributed = "8ba89e20-285c-5b6f-9357-94700520ee1b"
FromFile = "ff7dd447-1dcb-4ce3-b8ac-22a812192de7"
JSON3 = "0f8b85d8-7281-11e9-16c2-39a750bddbf1"
LineSearches = "d3d80556-e9d4-5f37-9878-2ab0fcc64255"
LossFunctions = "30fc2ffe-d236-52d8-8643-a9d8f7c094a7"
Optim = "429524aa-4258-5aef-a3af-852621145aeb"
Pkg = "44cfe95a-1eb2-52ea-b672-e2afdf69b78f"
Printf = "de0858da-6303-5e67-8744-51eddeeeb8d7"
Random = "9a3f8284-a2c9-5f02-9a11-845980a1fd5c"
Reexport = "189a3867-3050-52da-a836-e630ba90ab69"
SpecialFunctions = "276daf66-3868-5448-9aa4-cd146d93841b"
SymbolicUtils = "d1185830-fcd6-423d-90d6-eec64667417b"

[compat]
FromFile = "0.1.0"
JSON3 = "1"
LineSearches = "7"
LossFunctions = "0.6, 0.7"
Optim = "0.19, 1.1"
Pkg = "1"
Reexport = "1"
<<<<<<< HEAD
SpecialFunctions = "0.10.1, 1, 2"
SymbolicUtils = "0.13 - 0.18"
=======
SpecialFunctions = "0.10.1, 1"
SymbolicUtils = "0.6"
>>>>>>> 8528834c
julia = "1.5"

[extras]
ForwardDiff = "f6369f11-7733-5829-9624-2563aa707210"
SafeTestsets = "1bc83da4-3b8d-516f-aca4-4fe02f6d838f"
Test = "8dfed614-e22c-5e08-85e1-65c5234f0b40"

[targets]
test = ["Test", "SafeTestsets", "ForwardDiff"]<|MERGE_RESOLUTION|>--- conflicted
+++ resolved
@@ -25,13 +25,8 @@
 Optim = "0.19, 1.1"
 Pkg = "1"
 Reexport = "1"
-<<<<<<< HEAD
 SpecialFunctions = "0.10.1, 1, 2"
-SymbolicUtils = "0.13 - 0.18"
-=======
-SpecialFunctions = "0.10.1, 1"
 SymbolicUtils = "0.6"
->>>>>>> 8528834c
 julia = "1.5"
 
 [extras]
